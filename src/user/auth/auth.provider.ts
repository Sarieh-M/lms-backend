--- conflicted
+++ resolved
@@ -231,7 +231,15 @@
         userFromDB.resetCode = resetCode;
         userFromDB.resetCodeExpiry = expiry;
 
-<<<<<<< HEAD
+        await userFromDB.save();
+
+        await this.mailService.sendResetCodeEmail(userEmail, resetCode, lang);
+
+    const successMsg =
+      lang === 'ar'
+        ? 'تم إرسال رابط إعادة تعيين كلمة المرور إلى بريدك الإلكتروني. يرجى التحقق من البريد لمتابعة العملية'
+        : 'Reset password link has been sent to your email. Please check your email to continue';
+
     return {
       message: successMsg,
       userName: userFromDB.userName,
@@ -244,18 +252,35 @@
     lang: 'en' | 'ar' = 'en',
   ) {
     lang = ['en', 'ar'].includes(lang) ? lang : 'en';
-=======
-        await userFromDB.save();
->>>>>>> 1a42eab9
-
-        await this.mailService.sendResetCodeEmail(userEmail, resetCode, lang);
-
-        const successMsg = lang === 'ar'
-            ? 'تم إرسال رمز إعادة تعيين كلمة المرور إلى بريدك الإلكتروني'
-            : 'Reset code has been sent to your email';
-
-        return { message: successMsg };
-    }
+
+    const userFromDB = await this.userModul.findOne({ _id: userId }); // استخدم _id بدل id
+
+    if (!userFromDB) {
+      const msg = lang === 'ar' ? 'الرابط غير صالح' : 'Invalid link';
+      throw new BadRequestException({
+        message: lang === 'ar' ? 'يوجد أخطاء' : 'There errors',
+        errors: msg,
+      });
+    }
+
+    if (
+      !userFromDB.resetPasswordToken ||
+      userFromDB.resetPasswordToken !== resetPassordToken
+    ) {
+      const msg =
+        lang === 'ar' ? 'الرابط غير صالح أو منتهي' : 'Invalid or expired link';
+      throw new BadRequestException({
+        message: lang === 'ar' ? 'يوجد أخطاء' : 'There errors',
+        errors: msg,
+      });
+    }
+
+    const successMsg =
+      lang === 'ar'
+        ? 'الرابط صالح، يمكنك المتابعة'
+        : 'Valid link. You may proceed';
+    return { message: successMsg };
+  }
   //============================================================================
     public async ResetPassword(resetPasswordDto: ResetPasswordDto, lang: 'en' | 'ar' = 'en') {
         lang = ['en', 'ar'].includes(lang) ? lang : 'en';
